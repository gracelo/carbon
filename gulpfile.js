--- conflicted
+++ resolved
@@ -24,17 +24,12 @@
 //////////////////////////////
 
 var paths = {
-<<<<<<< HEAD
   'images': 'dev/**/*.{png,jpg,jpeg}',
   'markdown': 'dev/**/*.md',
   'del': [
     'bower-dist/**/*',
     'npm-dist/**/*'
   ],
-=======
-  'images': 'dev/images/*.{png,jpg,jpeg}',
-  'markdown': 'dev/docs/*.md',
->>>>>>> 38e0d6b2
   'dist': [
     'dev/**/*',
     '!dev/dev.scss',
@@ -84,7 +79,6 @@
 
 
 //////////////////////////////
-<<<<<<< HEAD
 // Clean
 //////////////////////////////
 
@@ -94,8 +88,6 @@
 
 
 //////////////////////////////
-=======
->>>>>>> 38e0d6b2
 // JavaScript Tasks
 //////////////////////////////
 
@@ -126,11 +118,7 @@
 
 // Using importPaths here to properly compile dev.css for development
 gulp.task('sass', function() {
-<<<<<<< HEAD
   return gulp.src('dev/**/*.scss')
-=======
-  var devCSS = gulp.src('dev/**/*.scss')
->>>>>>> 38e0d6b2
     .pipe(replace('{PATH_TO_COLORS}', importPath.node_modules.colors))
     .pipe(replace('{PATH_TO_TYPOGRAPHY}', importPath.node_modules.typography))
     .pipe(sass().on('error', sass.logError))
@@ -139,13 +127,7 @@
     }))
     .pipe(gulp.dest('dev'))
     .pipe(browserSync.stream());
-
-<<<<<<< HEAD
-=======
-  return merge(devCSS);
 });
-
->>>>>>> 38e0d6b2
 
 //////////////////////////////
 // Dist Task
@@ -176,26 +158,16 @@
 //////////////////////////////
 
 gulp.task('watch', function() {
-<<<<<<< HEAD
   gulp.watch(paths.html, ['dist']).on('change', browserSync.reload);
-=======
-  gulp.watch(paths.html.reload, ['dist']).on('change', browserSync.reload);
->>>>>>> 38e0d6b2
   gulp.watch(paths.js.lint, ['js', 'js:hint', 'dist']).on('change', browserSync.reload);
   gulp.watch('dev/**/*.scss', ['sass', 'dist']);
   gulp.watch(paths.images, ['image', 'dist']);
 });
 
-<<<<<<< HEAD
 gulp.task('build', function () {
   runSequence(['clean'], ['dist', 'sass', 'js']);
 });
 
 gulp.task('default', function () {
   runSequence(['build'], ['browser-sync', 'watch']);
-});
-=======
-gulp.task('build', ['dist', 'sass', 'js']);
-
-gulp.task('default', ['browser-sync', 'build', 'watch']);
->>>>>>> 38e0d6b2
+});